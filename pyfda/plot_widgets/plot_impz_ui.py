# -*- coding: utf-8 -*-
#
# This file is part of the pyFDA project hosted at https://github.com/chipmuenk/pyfda
#
# Copyright © pyFDA Project Contributors
# Licensed under the terms of the MIT License
# (see file LICENSE in root directory for details)

"""
Create the UI for the PlotImz class
"""
from __future__ import print_function, division, unicode_literals, absolute_import
import logging
logger = logging.getLogger(__name__)

from ..compat import (QCheckBox, QWidget, QComboBox, QLineEdit, QLabel,
                      QHBoxLayout, QVBoxLayout, QFrame, pyqtSlot, pyqtSignal)

from pyfda.pyfda_lib import expand_lim, to_html, safe_eval
from pyfda.pyfda_rc import params # FMT string for QLineEdit fields, e.g. '{:.3g}'

class PlotImpz_UI(QWidget):
    """
    Create the UI for the PlotImpz class
    """

    sig_rx = pyqtSignal(dict) # incoming
    sig_tx = pyqtSignal(dict) # outgoing

    def __init__(self, parent):
        """
        Pass instance `parent` of parent class (FilterCoeffs)
        """
        super(PlotImpz_UI, self).__init__(parent)
        
        """
        Intitialize the widget, consisting of:
        - top chkbox row
        - coefficient table
        - two bottom rows with action buttons
        """

        # initial settings for line edit widgets
        self.f1 = 0.02
        self.f2 = 0.03
        self.A = 1.0
        self.A2 = 0.0
        self.bottom = -80
        self._construct_UI()
        self.enable_controls()
        self.enable_log_mode()

    def _construct_UI(self):
        self.lblNPoints = QLabel("<i>N</i>&nbsp; =", self)

        self.ledNPoints = QLineEdit(self)
        self.ledNPoints.setText("0")
        self.ledNPoints.setToolTip("<span>Number of points to calculate and display. "
                                   "N = 0 tries to choose for you.</span>")
        self.lblNStart = QLabel("<i>N</i><sub>0</sub>&nbsp; =", self)

        self.ledNStart = QLineEdit(self)
        self.ledNStart.setText("0")
        self.ledNStart.setToolTip("<span>First point to plot.</span>")
        
        layVlblNPoints = QVBoxLayout()
        layVlblNPoints.addWidget(self.lblNStart)
        layVlblNPoints.addWidget(self.lblNPoints)
        
        layVledNPoints = QVBoxLayout()
        layVledNPoints.addWidget(self.ledNStart)
        layVledNPoints.addWidget(self.ledNPoints)

        
        self.chkLog = QCheckBox("Log. y-axis", self)
        self.chkLog.setObjectName("chkLog")
        self.chkLog.setToolTip("<span>Logarithmic scale for y-axis.</span>")
        self.chkLog.setChecked(False)
        
        self.chkMarker = QCheckBox("Show markers", self)
        self.chkMarker.setObjectName("chkMarker")
        self.chkMarker.setToolTip("<span>Show plot markers.</span>")
        self.chkMarker.setChecked(True)
        
        layVchkLogMark = QVBoxLayout()
        layVchkLogMark.addWidget(self.chkLog)
        layVchkLogMark.addWidget(self.chkMarker)

        self.lblLogBottom = QLabel("Bottom = ", self)
        self.ledLogBottom = QLineEdit(self)
        self.ledLogBottom.setText(str(self.bottom))
        self.ledLogBottom.setToolTip("<span>Minimum display value for log. scale.</span>")
        self.lbldB = QLabel("dB", self)
        
        self.chkPltStim = QCheckBox("Show Stimulus", self)
        self.chkPltStim.setChecked(False)
        self.chkPltStim.setToolTip("Show stimulus signal.")
        
        self.chkPltResp = QCheckBox("Show Response", self)
        self.chkPltResp.setChecked(True)
        self.chkPltResp.setToolTip("Show filter response.")
        layVchkPlt = QVBoxLayout()
        layVchkPlt.addWidget(self.chkPltStim)
        layVchkPlt.addWidget(self.chkPltResp)
        
        self.lblStimulus = QLabel("Type = ", self)
        self.cmbStimulus = QComboBox(self)
        self.cmbStimulus.addItems(["Pulse","Step","StepErr", "Cos", "Sine", "Rect", "Saw", "RandN", "RandU"])
        self.cmbStimulus.setToolTip("Select stimulus type.")

        self.lblAmp1 = QLabel("<i>A</i>&nbsp; =", self)
        self.ledAmp1 = QLineEdit(self)
        self.ledAmp1.setText(str(self.A))
        self.ledAmp1.setToolTip("Stimulus amplitude.")
        self.ledAmp1.setObjectName("stimAmp1")
        
        self.lblAmp2 = QLabel("<i>A</i><sub>2</sub>&nbsp; =", self)
        self.ledAmp2 = QLineEdit(self)
        self.ledAmp2.setText(str(self.A2))
        self.ledAmp2.setToolTip("Stimulus amplitude 2.")
        self.ledAmp2.setObjectName("stimAmp2")

        layVlblAmp = QVBoxLayout()
        layVlblAmp.addWidget(self.lblAmp1)
        layVlblAmp.addWidget(self.lblAmp2)

        layVledAmp = QVBoxLayout()
        layVledAmp.addWidget(self.ledAmp1)
        layVledAmp.addWidget(self.ledAmp2)

        self.lblFreq1 = QLabel("<i>f</i><sub>1</sub>&nbsp; =", self)
        self.ledFreq1 = QLineEdit(self)
        self.ledFreq1.setText(str(self.f1))
        self.ledFreq1.setToolTip("Stimulus frequency 1.")
        self.ledFreq1.setObjectName("stimFreq1")
        self.lblFreqUnit1 = QLabel("f_S", self)

        self.lblFreq2 = QLabel("<i>f</i><sub>2</sub>&nbsp; =", self)
        self.lblFreq2.setEnabled(False)
        self.ledFreq2 = QLineEdit(self)
        self.ledFreq2.setText(str(self.f2))
        self.ledFreq2.setToolTip("Stimulus frequency 2.")
        self.ledFreq2.setObjectName("stimFreq2")
        self.ledFreq2.setEnabled(False)
        self.lblFreqUnit2 = QLabel("f_S", self)
        self.lblFreqUnit2.setEnabled(False)

        layHControls = QHBoxLayout()
        
        layHControls.addLayout(layVlblNPoints)
        layHControls.addLayout(layVledNPoints)
        layHControls.addStretch(2)
        layHControls.addLayout(layVchkLogMark)
        layHControls.addStretch(1)
        layHControls.addWidget(self.lblLogBottom)
        layHControls.addWidget(self.ledLogBottom)
        layHControls.addWidget(self.lbldB)
        layHControls.addStretch(2)
        layHControls.addLayout(layVchkPlt)
        layHControls.addStretch(1)
        layHControls.addWidget(self.lblStimulus)
        layHControls.addWidget(self.cmbStimulus)
        layHControls.addStretch(2)
        layHControls.addLayout(layVlblAmp)
        layHControls.addLayout(layVledAmp)
        layHControls.addWidget(self.lblFreq1)
        layHControls.addWidget(self.ledFreq1)
        layHControls.addWidget(self.lblFreqUnit1)

        layHControls.addStretch(10)
        
        self.cmbStimulus.activated.connect(self.enable_controls)
        self.chkLog.clicked.connect(self.enable_log_mode)
        
        # ########################  Main UI Layout ############################
        # layout for frame (UI widget)
        layVMainF = QVBoxLayout()
        layVMainF.addLayout(layHControls)

        # This frame encompasses all UI elements
        self.frmControls = QFrame(self)
        self.frmControls.setLayout(layVMainF)

        layVMain = QVBoxLayout()
        layVMain.addWidget(self.frmControls)
        layVMain.setContentsMargins(*params['wdg_margins'])
        self.setLayout(layVMain)
        
<<<<<<< HEAD
    def enable_controls(self):
=======
    def enableControls(self):
>>>>>>> 3de749ad
        stim = str(self.cmbStimulus.currentText())
        f1_en = stim in {"Cos", "Sine", "Rect", "Saw"}
        f2_en = stim in {"Cos", "Sine", "Rect", "Saw"}
        a2_en = stim in {"Cos", "Sine"}
        self.lblFreq1.setVisible(f1_en)
        self.ledFreq1.setVisible(f1_en)
        self.lblFreqUnit1.setVisible(f1_en)
        self.lblFreq2.setVisible(f2_en)
        self.ledFreq2.setVisible(f2_en)
        self.lblFreqUnit2.setVisible(f2_en)
        self.lblAmp2.setVisible(a2_en)
<<<<<<< HEAD
        self.ledAmp2.setVisible(a2_en)
        
    def enable_log_mode(self):
        log = self.chkLog.isChecked()
        self.lblLogBottom.setVisible(log)
        self.ledLogBottom.setVisible(log)
        self.lbldB.setVisible(log)

=======
        self.ledAmp2.setVisible(a2_en)        
>>>>>>> 3de749ad
#------------------------------------------------------------------------------

def main():
    import sys
    from ..compat import QApplication

    app = QApplication(sys.argv)
    mainw = PlotImpz_UI(None)
    app.setActiveWindow(mainw) 
    mainw.show()
    sys.exit(app.exec_())

if __name__ == "__main__":
    main()<|MERGE_RESOLUTION|>--- conflicted
+++ resolved
@@ -186,11 +186,9 @@
         layVMain.setContentsMargins(*params['wdg_margins'])
         self.setLayout(layVMain)
         
-<<<<<<< HEAD
+
     def enable_controls(self):
-=======
-    def enableControls(self):
->>>>>>> 3de749ad
+
         stim = str(self.cmbStimulus.currentText())
         f1_en = stim in {"Cos", "Sine", "Rect", "Saw"}
         f2_en = stim in {"Cos", "Sine", "Rect", "Saw"}
@@ -202,7 +200,6 @@
         self.ledFreq2.setVisible(f2_en)
         self.lblFreqUnit2.setVisible(f2_en)
         self.lblAmp2.setVisible(a2_en)
-<<<<<<< HEAD
         self.ledAmp2.setVisible(a2_en)
         
     def enable_log_mode(self):
@@ -211,9 +208,6 @@
         self.ledLogBottom.setVisible(log)
         self.lbldB.setVisible(log)
 
-=======
-        self.ledAmp2.setVisible(a2_en)        
->>>>>>> 3de749ad
 #------------------------------------------------------------------------------
 
 def main():

--- conflicted
+++ resolved
@@ -524,13 +524,8 @@
             logger.info("Start fixpoint simulation with stimulus from {0}.".format(dict_sig['sender']))
 
             self.hdlfilter.run_sim()         # Run the simulation
-<<<<<<< HEAD
             # Get the response from the simulation in integer
             self.fx_results = self.hdlfilter.get_response()
-=======
-            # Get the response from the simulation and scale it to float
-            self.fx_results = self.hdlfilter.get_response() / (1 << self.q_o.W-1) 
->>>>>>> c96aa0ea
             #TODO: fixed point / integer to float conversion?
             #TODO: color push-button to show state of simulation
             #TODO: add QTimer single shot

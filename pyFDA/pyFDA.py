# -*- coding: utf-8 -*-
"""
Created on Tue Nov 26 10:57:30 2013

@author: Julia Beike, Christian Muenker

Main file for the pyFDA app, initializes UI
"""

import sys
from PyQt4 import QtGui
#from PyQt4.QtCore import SIGNAL
import scipy.io
import numpy as np

import databroker as db # importing databroker initializes all its globals
from FilterFileReader import FilterFileReader
from inputWidgets import ChooseParams
#from filterDesign import cheby1 #, design_selector
from plotWidgets import plotAll

DEBUG = True

class pyFDA(QtGui.QWidget):
    PLT_SAME_WINDOW =  True
    """
    Create the main window for entering the filter specifications
    """
    def __init__(self):
        super(pyFDA, self).__init__()
        # read directory with filterDesigns and construct filter Tree from it
<<<<<<< HEAD
        fr = FilterFileReader('Init.txt', 'filterDesign', commentCh = '#', DEBUG = True) # 
=======
        self.ffr = FilterFileReader('Init.txt', 'filterDesign', commentCh = '#', DEBUG = True) # 
>>>>>>> e7398b26
        
#        db.gD['zpk'] = ([1], 0, 0.5)
        # initialize filter coefficients b, a :
#        db.gD['coeffs'] = [db.gD['zpk'][2]*np.poly(db.gD['zpk'][0]), 
#                                       np.poly(db.gD['zpk'][1])]
        #self.em = QtGui.QFontMetricsF(QtGui.QLineEdit.font()).width('m')
<<<<<<< HEAD

        # create instance of filter object, e.g. cheby1.cheby1() 
        self.myFilter = fr.objectWizzard('cheby1')
=======
       
#        self.myFilter = cheby1.cheby1()
>>>>>>> e7398b26
        self.initUI()     
        
    def initUI(self): 
        """
        Intitialize the main GUI, consisting of:
        - Subwindow for parameter selection [-> ChooseParams.ChooseParams()]
        - Filter Design button [-> self.startDesignFilt()] 
        - Plot Window [-> plotAll.plotAll()]
        """
        # widget / subwindow for parameter selection
        self.widgetChooseParams = ChooseParams.ChooseParams() 
        self.widgetChooseParams.setMaximumWidth(250)
        self.butDesignFilt = QtGui.QPushButton("DESIGN FILTER", self)
        self.butExportML = QtGui.QPushButton("Export -> ML", self)
        self.butExportCSV = QtGui.QPushButton("Export -> CSV", self)
        self.pltAll = plotAll.plotAll() # instantiate tabbed plot widgets        
        # ============== UI Layout =====================================
        self.grLayout = QtGui.QGridLayout()
        self.grLayout.addWidget(self.widgetChooseParams,0,0) # parameter select widget
        self.grLayout.addWidget(self.butDesignFilt,1,0) # filter design button
        self.grLayout.addWidget(self.butExportML,2,0) # filter export button
        self.grLayout.addWidget(self.butExportCSV,3,0) # filter export button
       #print(self.grLayout.columnMinimumWidth(0))# .setSizePolicy(QtGui.QSizePolicy.Expanding, 
#                                   QtGui.QSizePolicy.Expanding)
#        self.grLayout.updateGeometry()

        hbox = QtGui.QHBoxLayout()
        hbox.addLayout(self.grLayout)
#        hbox.addWidget(self.pltAll)

        if self.PLT_SAME_WINDOW:
            # Plot window docked in same window:
#            self.layout.addWidget(self.pltAll,0,1) 
            hbox.addWidget(self.pltAll) 
        self.setLayout(hbox)
#        self.setLayout(self.layout)
        # ============== Signals & Slots ================================

        self.butDesignFilt.clicked.connect(self.startDesignFilt)
        self.butExportML.clicked.connect(self.exportML)
        self.butExportCSV.clicked.connect(self.exportCSV)        

    def startDesignFilt(self):
        """
        Design Filter
        """
        params = self.widgetChooseParams.get() 
        if DEBUG: print("db.gD['curFilter']['dm']", db.gD['curFilter']['dm'])
        self.myFilter = self.ffr.objectWizzard(db.gD['curFilter']['dm'])
        # Now design the filter by passing params to the filter instance ...
        myFilt = getattr(self.myFilter, db.gD['curFilter']['rt'])(params)
        # ... and reading back filter coefficients and (zeroes, poles, k):
        db.gD['zpk'] = self.myFilter.zpk # read (zeroes, poles, k)
        print('ndim coeffs:', np.ndim(self.myFilter.coeffs))
        if np.ndim(self.myFilter.coeffs) == 1: # FIR-Filter - only b coeffs
            db.gD['coeffs'] = (self.myFilter.coeffs, [1]) # and filter coefficients
            print('FIR!')
        else:                                 # IIR-Filter - [b, a]
            db.gD['coeffs'] = self.myFilter.coeffs # and filter coefficients
            print('IIR!')
        if DEBUG:
            print("--- pyFDA.py : startDesignFilter ---")
            print("zpk:" , db.gD['zpk'])
            print('ndim gD:', np.ndim(db.gD['coeffs']))
            print("b,a = ", db.gD['coeffs'])

        if self.PLT_SAME_WINDOW:       
            self.pltAll.update()
        else:
            # Separate window for plots:
            self.pltAll.update()
            self.pltAll.show()

        
    def exportML(self):
        """
        Export filter coefficients to a file that can be imported into 
        Matlab workspace
        """
        
        scipy.io.savemat('d:/Daten/filt_coeffs.mat', 
                         mdict={'filt_coeffs': db.gD['coeffs']})
        print("exportML: Matlab workspace exported!")
        
    def exportCSV(self):
        """
        Export filter coefficients to a CSV-file 
        """
        
        np.savetxt('d:/Daten/filt_coeffs.csv', db.gD['coeffs'])
        print("exportCSV: CSV - File exported!")
#------------------------------------------------------------------------------
   
if __name__ == '__main__':

    app = QtGui.QApplication(sys.argv)
    form = pyFDA()
    form.show()
   
    app.exec_()<|MERGE_RESOLUTION|>--- conflicted
+++ resolved
@@ -29,25 +29,16 @@
     def __init__(self):
         super(pyFDA, self).__init__()
         # read directory with filterDesigns and construct filter Tree from it
-<<<<<<< HEAD
-        fr = FilterFileReader('Init.txt', 'filterDesign', commentCh = '#', DEBUG = True) # 
-=======
         self.ffr = FilterFileReader('Init.txt', 'filterDesign', commentCh = '#', DEBUG = True) # 
->>>>>>> e7398b26
         
 #        db.gD['zpk'] = ([1], 0, 0.5)
         # initialize filter coefficients b, a :
 #        db.gD['coeffs'] = [db.gD['zpk'][2]*np.poly(db.gD['zpk'][0]), 
 #                                       np.poly(db.gD['zpk'][1])]
         #self.em = QtGui.QFontMetricsF(QtGui.QLineEdit.font()).width('m')
-<<<<<<< HEAD
 
-        # create instance of filter object, e.g. cheby1.cheby1() 
+#        self.myFilter = cheby1.cheby1()
         self.myFilter = fr.objectWizzard('cheby1')
-=======
-       
-#        self.myFilter = cheby1.cheby1()
->>>>>>> e7398b26
         self.initUI()     
         
     def initUI(self): 
